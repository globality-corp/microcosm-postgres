--- conflicted
+++ resolved
@@ -2,11 +2,7 @@
 from setuptools import find_packages, setup
 
 project = "microcosm-postgres"
-<<<<<<< HEAD
-version = "1.15.0"
-=======
 version = "1.15.1"
->>>>>>> 816760da
 
 setup(
     name=project,
