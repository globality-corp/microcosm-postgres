#!/usr/bin/env python
from setuptools import find_packages, setup


project = "microcosm-postgres"
<<<<<<< HEAD
version = "3.5.6"
=======
version = "3.6.0"
>>>>>>> 27d12fbd

setup(
    name=project,
    version=version,
    description="Opinionated persistence with PostgreSQL",
    author="Globality Engineering",
    author_email="engineering@globality.com",
    url="https://github.com/globality-corp/microcosm-postgres",
    packages=find_packages(exclude=["*.tests", "*.tests.*", "tests.*", "tests"]),
    include_package_data=True,
    zip_safe=False,
    python_requires=">=3.9",
    keywords="microcosm",
    install_requires=[
        "alembic>=1.0.0",
        "microcosm>=2.12.0",
        "microcosm-logging>=1.5.0",
        "psycopg2-binary>=2.7.5",
        "python-dateutil>=2.7.3",
        "pytz>=2018.5",
        "SQLAlchemy>=2.0.0",
        "SQLAlchemy-Utils>=0.37.0",
    ],
    setup_requires=[
    ],
    dependency_links=[
    ],
    extras_require={
        "metrics": "microcosm-metrics>=2.5.0",
        "encryption": [
            "aws-encryption-sdk>=2.0.0",
            "cryptography>=41",
        ],
        "test": [
            "aws-encryption-sdk>=2.0.0",
            "coverage>=3.7.1",
            "PyHamcrest>=1.8.5",
            "pytest-cov>=3.0.0",
            "pytest>=6.2.5",
        ],
    },
    entry_points={
        "microcosm.factories": [
            "default_engine_routing_strategy = microcosm_postgres.factories.engine_routing_strategy:DefaultEngineRoutingStrategy",  # noqa: E501
            "model_engine_routing_strategy = microcosm_postgres.factories.engine_routing_strategy:ModelEngineRoutingStrategy",  # noqa: E501
            "multi_tenant_encryptor = microcosm_postgres.encryption.factories:configure_encryptor [encryption]",
            "multi_tenant_key_registry = microcosm_postgres.encryption.registry:MultiTenantKeyRegistry [encryption]",
            "materials_manager = microcosm_postgres.encryption.providers:configure_materials_manager [encryption]",
            "postgres = microcosm_postgres.factories.engine:configure_engine",
            "postgres_store_metrics = microcosm_postgres.metrics:PostgresStoreMetrics",
            "sessionmaker = microcosm_postgres.factories.sessionmaker:configure_sessionmaker",
            "sessionmakers = microcosm_postgres.factories.sessionmakers:configure_sessionmakers",
            "shards = microcosm_postgres.factories.shards:configure_shards",
            "register_flask_context = microcosm_postgres.encryption.v2.encryptors:AwsKmsEncryptor.register_flask_context [encryption]",  # noqa: E501
        ],
    },
)<|MERGE_RESOLUTION|>--- conflicted
+++ resolved
@@ -3,11 +3,7 @@
 
 
 project = "microcosm-postgres"
-<<<<<<< HEAD
-version = "3.5.6"
-=======
-version = "3.6.0"
->>>>>>> 27d12fbd
+version = "3.6.1"
 
 setup(
     name=project,
