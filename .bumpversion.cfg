--- conflicted
+++ resolved
@@ -1,9 +1,5 @@
 [bumpversion]
-<<<<<<< HEAD
-current_version = 1.15.1
-=======
 current_version = 1.15.2
->>>>>>> b08376d8
 commit = False
 tag = False
 
