--- conflicted
+++ resolved
@@ -1,9 +1,5 @@
 [bumpversion]
-<<<<<<< HEAD
-current_version = 3.7.3
-=======
 current_version = 3.7.4
->>>>>>> b3f08ee1
 commit = False
 tag = False
 
