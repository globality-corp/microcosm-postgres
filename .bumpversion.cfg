--- conflicted
+++ resolved
@@ -1,12 +1,8 @@
 [bumpversion]
-<<<<<<< HEAD
-current_version = 1.6.0
-=======
 current_version = 1.7.0
->>>>>>> 652c9495
 commit = False
 tag = False
 
 [bumpversion:file:setup.py]
 search = version = "{current_version}"
-replace = version = "{new_version}"
+replace = version = "{new_version}"