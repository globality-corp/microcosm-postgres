--- conflicted
+++ resolved
@@ -1,12 +1,8 @@
 [bumpversion]
-<<<<<<< HEAD
-current_version = 0.28.0
-=======
 current_version = 1.0.0
->>>>>>> 18a8a3c8
 commit = False
 tag = False
 
 [bumpversion:file:setup.py]
 search = version = "{current_version}"
-replace = version = "{new_version}"
+replace = version = "{new_version}"